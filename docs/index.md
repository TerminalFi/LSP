--- conflicted
+++ resolved
@@ -267,24 +267,12 @@
 1. See instructions for installing the [Erlang Language Server](https://github.com/erlang-ls/erlang_ls).
 2. Add to LSP settings' clients:
 
-<<<<<<< HEAD
-```js
-"erlang-ls": {
-  "command"   : [ "/path/to/my/erlang_ls", "--transport", "stdio" ],
-  "enabled"   : true,
-  "languageId": "erlang" // will match source.erlang
-}
-```
-=======
          "erlang-ls": {
            "command"   : [ "/path/to/my/erlang_ls", "--transport", "stdio" ],
            "enabled"   : true,
            "languageId": "erlang",
-           "scopes"    : [ "source.erlang" ],
-           "syntaxes"  : ["Packages/Erlang/Erlang.sublime-syntax"]
+           "scopes"    : [ "source.erlang" ]
          }
-
->>>>>>> 2147e294
 
 3. Sometimes Erlang LS might take a little time to initialize. The default is 3 seconds so it is a good idea to increase the value for `"initialize_timeout"` in the LSP settings' clients:
 
@@ -314,19 +302,6 @@
 
 3. Add to LSP settings' clients:
 
-<<<<<<< HEAD
-```json
-"fortls": {
-  "command": ["fortls"],
-  "enabled": true,
-  "languageId": "fortran",
-  "scopes": [
-    "source.modern-fortran",
-    "source.fixedform-fortran"
-  ]
-}
-```
-=======
         "fortls": {
           "command": ["fortls"],
           "enabled": true,
@@ -334,13 +309,8 @@
           "scopes": [
             "source.modern-fortran",
             "source.fixedform-fortran"
-          ],
-          "syntaxes": [
-            "Packages/Fortran/grammars/FortranModern.sublime-syntax",
-            "Packages/Fortran/grammars/FortranFixedForm.sublime-syntax"
           ]
         }
->>>>>>> 2147e294
 
 > Note: See the [Language server settings](https://github.com/hansec/fortran-language-server#language-server-settings)
   documentation for a detailed description of available configuration options, for example
@@ -501,50 +471,8 @@
                 "typeparam": true     // Check for unused DataType parameters
               }
             }
-          },
-          "syntaxes": ["Packages/Julia/Julia.sublime-syntax"]
+          }
         }
-
-<<<<<<< HEAD
-```js
-"julials": {
-  "command": ["bash", "PATH_TO_JULIA_SERVER/LanguageServer/contrib/languageserver.sh"], // on Linux/macOS
-  // "command": ["julia", "--startup-file=no", "--history-file=no", "-e", "using LanguageServer; using LanguageServer.SymbolServer; server=LanguageServer.LanguageServerInstance(stdin,stdout,false); run(server)"], // on Windows
-  "languageId": "julia", // will match source.julia
-  "settings": {
-    // Default values from VS Code:
-    "julia": {
-      "format": {
-        "calls": true,        // Format function calls
-        "comments": true,     // Format comments
-        "curly": true,        // Format braces
-        "docs": true,         // Format inline documentation
-        "indent": 4,          // Indent size for formatting
-        "indents": true,      // Format file indents
-        "iterOps": true,      // Format loop iterators
-        "kw": true,           // Remove spaces around = in function keywords
-        "lineends": false,    // [undocumented]
-        "ops": true,          // Format whitespace around operators
-        "tuples": true,       // Format tuples
-      },
-      "lint": {
-        "call": false,        // Check calls against existing methods (experimental)
-        "constif": true,      // Check for constant conditionals of if statements
-        "datadecl": false,    // [undocumented]
-        "iter": true,         // Check iterator syntax of loops
-        "lazy": true,         // Check for deterministic lazy boolean operators
-        "modname": true,      // Check for invalid submodule names
-        "nothingcomp": false, // [undocumented]
-        "pirates": true,      // Check for type piracy
-        "run": true,          // run the linter on active files
-        "typeparam": true     // Check for unused DataType parameters
-      }
-    }
-  }
-}
-```
-=======
->>>>>>> 2147e294
 
 <!-- Alternatively, install the [LSP-julia](https://github.com/randy3k/LSP-julia) package for Sublime Text. -->
 <!-- (Currently doesn't work with newest release of Julia's LanguageServer) -->
