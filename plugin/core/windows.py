from .diagnostics import DiagnosticsStorage
from .edit import parse_workspace_edit
from .logging import debug
from .message_request_handler import MessageRequestHandler
from .protocol import Notification, Response, TextDocumentSyncKindNone, TextDocumentSyncKindFull
<<<<<<< HEAD
from .rpc import Client
from .rpc import SublimeLogger
=======
from .rpc import Client, SublimeLogger
>>>>>>> b23fa0ae
from .sessions import Session
from .types import ClientConfig
from .types import ClientStates
from .types import config_supports_syntax
from .types import ConfigRegistry
from .types import GlobalConfigs
from .types import LanguageConfig
from .types import Settings
from .types import ViewLike
from .types import WindowLike
from .typing import Optional, List, Callable, Dict, Any, Protocol, Set, Iterable
from .views import did_change, did_close, did_open, did_save, will_save
from .workspace import disable_in_project
from .workspace import enable_in_project
from .workspace import get_workspace_folders
from .workspace import ProjectFolders
from .workspace import sorted_workspace_folders
import sublime
import threading


class SublimeLike(Protocol):

    def set_timeout_async(self, f: Callable, timeout_ms: int = 0) -> None:
        ...

    def Region(self, a: int, b: int) -> 'Any':
        ...


class LanguageHandlerListener(Protocol):

    def on_start(self, config_name: str, window: WindowLike) -> bool:
        ...

    def on_initialized(self, config_name: str, window: WindowLike, client: Client) -> None:
        ...


class DocumentHandler(Protocol):
    def add_session(self, session: Session) -> None:
        ...

    def remove_session(self, config_name: str) -> None:
        ...

    def reset(self) -> None:
        ...

    def handle_did_open(self, view: ViewLike) -> None:
        ...

    def handle_did_change(self, view: ViewLike, changes: Iterable[sublime.TextChange]) -> None:
        ...

    def purge_changes(self, view: ViewLike) -> None:
        ...

    def handle_will_save(self, view: ViewLike, reason: int) -> None:
        ...

    def handle_did_save(self, view: ViewLike) -> None:
        ...

    def handle_did_close(self, view: ViewLike) -> None:
        ...

    def has_document_state(self, file_name: str) -> bool:
        ...


def get_active_views(window: WindowLike) -> List[ViewLike]:
    views = list()  # type: List[ViewLike]
    num_groups = window.num_groups()
    for group in range(0, num_groups):
        view = window.active_view_in_group(group)
        debug("group {} view {}".format(group, view.file_name()))
        if window.active_group() == group:
            views.insert(0, view)
        else:
            views.append(view)

    return views


class DocumentHandlerFactory(object):
    def __init__(self, sublime: Any, settings: Settings) -> None:
        self._sublime = sublime
        self._settings = settings

    def for_window(self, window: WindowLike, workspace: ProjectFolders,
                   configs: ConfigRegistry) -> DocumentHandler:
        return WindowDocumentHandler(self._sublime, self._settings, window, workspace, configs)


def nop() -> None:
    pass


class PendingBuffer:

    __slots__ = ('view', 'version', 'changes')

    def __init__(self, view: ViewLike, version: int, changes: Iterable[sublime.TextChange]) -> None:
        self.view = view
        self.version = version
        self.changes = list(changes)

    def update(self, version: int, changes: Iterable[sublime.TextChange]) -> None:
        self.version = version
        self.changes.extend(changes)


class WindowDocumentHandler(object):
    def __init__(self, sublime: Any, settings: Settings, window: WindowLike, workspace: ProjectFolders,
                 configs: ConfigRegistry) -> None:
        self._sublime = sublime
        self._settings = settings
        self._configs = configs
        self._window = window
        self._document_states = set()  # type: Set[str]
        self._pending_buffer_changes = dict()  # type: Dict[int, PendingBuffer]
        self._sessions = dict()  # type: Dict[str, List[Session]]
        self._workspace = workspace
        self.changed = nop
        self.saved = nop

    def add_session(self, session: Session) -> None:
        self._sessions.setdefault(session.config.name, []).append(session)
        self._notify_open_documents(session)

    def remove_session(self, config_name: str) -> None:
        if config_name in self._sessions:
            del self._sessions[config_name]

    def reset(self) -> None:
        for view in self._window.views():
            self.detach_view(view)
        self._document_states.clear()

    def has_document_state(self, path: str) -> bool:
        return path in self._document_states

    def _get_applicable_sessions(self, view: ViewLike) -> List[Session]:
        sessions = []  # type: List[Session]
        syntax = view.settings().get("syntax")

        for config_name, config_sessions in self._sessions.items():
            for session in config_sessions:
                if config_supports_syntax(session.config, syntax):
                    if session.handles_path(view.file_name()):
                        sessions.append(session)

        return sessions

    def _notify_open_documents(self, session: Session) -> None:
        # Note: a copy is made of self._document_states because it may be modified in another thread.
        for file_name in list(self._document_states):
            if session.handles_path(file_name):
                view = self._window.find_open_file(file_name)
                if view:
                    syntax = view.settings().get("syntax")
                    if config_supports_syntax(session.config, syntax):
                        sessions = self._get_applicable_sessions(view)
                        self._attach_view(view, sessions)
                        for session in sessions:
                            if session.should_notify_did_open():
                                self._notify_did_open(view, session)

    def _is_supported_view(self, view: ViewLike) -> bool:
        return self._configs.syntax_supported(view)

    def _config_languages(self, view: ViewLike) -> Dict[str, LanguageConfig]:
        return self._configs.syntax_config_languages(view)

    def _attach_view(self, view: ViewLike, sessions: List[Session]) -> None:
        view.settings().set("show_definitions", False)
        if self._settings.show_view_status:
            view.set_status("lsp_clients", ", ".join(session.config.name for session in sessions))

    def detach_view(self, view: ViewLike) -> None:
        view.settings().erase("show_definitions")
        view.set_status("lsp_clients", "")

    def _view_language(self, view: ViewLike, config_name: str) -> str:
        return view.settings().get('lsp_language')[config_name]

    def _set_view_languages(self, view: ViewLike, config_languages: Dict[str, LanguageConfig]) -> None:
        languages = {}
        for config_name, language in config_languages.items():
            languages[config_name] = language.id
        view.settings().set('lsp_language', languages)
        view.settings().set('lsp_active', True)

    def handle_did_open(self, view: ViewLike) -> None:
        file_name = view.file_name()
        if file_name and file_name not in self._document_states:
            config_languages = self._config_languages(view)
            if len(config_languages) > 0:
                # always register a supported document
                self._document_states.add(file_name)
                self._set_view_languages(view, config_languages)

                # the sessions may not be available yet,
                # the document will get synced when a session is added.
                sessions = self._get_applicable_sessions(view)
                self._attach_view(view, sessions)
                for session in sessions:
                    if session.should_notify_did_open():
                        self._notify_did_open(view, session)

    def _notify_did_open(self, view: ViewLike, session: Session) -> None:
        language_id = self._view_language(view, session.config.name)
        if session.client:
            # mypy: expected sublime.View, got ViewLike
            session.client.send_notification(did_open(view, language_id))  # type: ignore

    def handle_did_close(self, view: ViewLike) -> None:
        file_name = view.file_name() or ""
        try:
            self._document_states.remove(file_name)
        except KeyError:
            return
        # mypy: expected sublime.View, got ViewLike
        notification = did_close(view)  # type: ignore
        for session in self._get_applicable_sessions(view):
            if session.client and session.should_notify_did_close():
                session.client.send_notification(notification)

    def handle_will_save(self, view: ViewLike, reason: int) -> None:
        file_name = view.file_name()
        if file_name in self._document_states:
            for session in self._get_applicable_sessions(view):
                if session.client and session.should_notify_will_save():
                    # mypy: expected sublime.View, got ViewLike
                    session.client.send_notification(will_save(view, reason))  # type: ignore

    def handle_did_save(self, view: ViewLike) -> None:
        file_name = view.file_name()
        if file_name in self._document_states:
            self.purge_changes(view)
            for session in self._get_applicable_sessions(view):
                if session.client:
                    send_did_save, include_text = session.should_notify_did_save()
                    if send_did_save:
                        # mypy: expected sublime.View, got ViewLike
                        session.client.send_notification(did_save(view, include_text))  # type: ignore
            self.saved()
        else:
            debug('document not tracked', file_name)

    def handle_did_change(self, view: ViewLike, changes: Iterable[sublime.TextChange]) -> None:
        buffer_id = view.buffer_id()
        change_count = view.change_count()
        pending_buffer = self._pending_buffer_changes.get(buffer_id)
        if pending_buffer is None:
            self._pending_buffer_changes[buffer_id] = PendingBuffer(view, change_count, changes)
        else:
            pending_buffer.update(change_count, changes)
        self._sublime.set_timeout_async(lambda: self.purge_did_change(buffer_id, change_count), 500)

    def purge_changes(self, view: ViewLike) -> None:
        self.purge_did_change(view.buffer_id())

    def purge_did_change(self, buffer_id: int, buffer_version: Optional[int] = None) -> None:
        pending_buffer = self._pending_buffer_changes.get(buffer_id, None)
        if pending_buffer is not None:
            if buffer_version is None or buffer_version == pending_buffer.version:
                self._pending_buffer_changes.pop(buffer_id, None)
                self.notify_did_change(pending_buffer)
                self.changed()

    def notify_did_change(self, pending_buffer: PendingBuffer) -> None:
        view = pending_buffer.view
        if not view.is_valid():
            return
        file_name = view.file_name()
        if not file_name or view.window() != self._window:
            return
        # ensure view is opened.
        if file_name not in self._document_states:
            self.handle_did_open(view)
        for session in self._get_applicable_sessions(view):
            if not session.client:
                continue
            sync_kind = session.text_sync_kind()
            if sync_kind == TextDocumentSyncKindNone:
                continue
            changes = None if sync_kind == TextDocumentSyncKindFull else pending_buffer.changes
            # ViewLike vs sublime.View
            notification = did_change(view, changes)  # type: ignore
            session.client.send_notification(notification)


def extract_message(params: Any) -> str:
    return params.get("message", "???") if isinstance(params, dict) else "???"


class WindowManager(object):
    def __init__(
        self,
        window: WindowLike,
        workspace: ProjectFolders,
        settings: Settings,
        configs: ConfigRegistry,
        documents: DocumentHandler,
        diagnostics: DiagnosticsStorage,
        session_starter: Callable,
        sublime: Any,
        handler_dispatcher: LanguageHandlerListener,
        on_closed: Optional[Callable] = None,
        server_panel_factory: Optional[Callable] = None
    ) -> None:
        self._window = window
        self._settings = settings
        self._configs = configs
        self.diagnostics = diagnostics
        self.documents = documents
        self.server_panel_factory = server_panel_factory
        self._sessions = dict()  # type: Dict[str, List[Session]]
        self._next_initialize_views = list()  # type: List[ViewLike]
        self._start_session = session_starter
        self._sublime = sublime
        self._handlers = handler_dispatcher
        self._restarting = False
        self._on_closed = on_closed
        self._is_closing = False
        self._initialization_lock = threading.Lock()
        self._workspace = workspace
        self._workspace.on_changed = self._on_project_changed
        self._workspace.on_switched = self._on_project_switched
        self._progress = dict()  # type: Dict[Any, Any]

    def _on_project_changed(self, folders: List[str]) -> None:
        workspace_folders = get_workspace_folders(self._workspace.folders)
        for config_name in self._sessions:
            for session in self._sessions[config_name]:
                session.update_folders(workspace_folders)

    def _on_project_switched(self, folders: List[str]) -> None:
        debug('project switched - ending all sessions')
        self.end_sessions()

    def get_session(self, config_name: str, file_path: str) -> Optional[Session]:
        return self._find_session(config_name, file_path)

    def get_sessions(self):
        return list(self._sessions)

    def has_active_sessions(self) -> bool:
        return bool(self._sessions)

    def _is_session_ready(self, config_name: str, file_path: str) -> bool:
        maybe_session = self._find_session(config_name, file_path)
        return maybe_session is not None and maybe_session.state == ClientStates.READY

    def _can_start_config(self, config_name: str, file_path: str) -> bool:
        return not bool(self._find_session(config_name, file_path))

    def _find_session(self, config_name: str, file_path: str) -> Optional[Session]:
        if config_name in self._sessions:
            for session in self._sessions[config_name]:
                if session.handles_path(file_path):
                    return session
        return None

    def update_configs(self) -> None:
        self._configs.update()

    def enable_config(self, config_name: str) -> None:
        enable_in_project(self._window, config_name)
        self.update_configs()
        self._sublime.set_timeout_async(self.start_active_views, 500)
        self._window.status_message("{} enabled, starting server...".format(config_name))

    def disable_config(self, config_name: str) -> None:
        disable_in_project(self._window, config_name)
        self.update_configs()
        self.end_config_sessions(config_name)

    def start_active_views(self) -> None:
        active_views = get_active_views(self._window)
        debug('window {} starting {} initial views'.format(self._window.id(), len(active_views)))
        for view in active_views:
            if view.file_name():
                self._workspace.update()
                self._initialize_on_open(view)
                self.documents.handle_did_open(view)

    def activate_view(self, view: ViewLike) -> None:
        file_name = view.file_name() or ""
        if not self.documents.has_document_state(file_name):
            self._workspace.update()
            self._initialize_on_open(view)

    def _open_after_initialize(self, view: ViewLike) -> None:
        if any(v for v in self._next_initialize_views if v.id() == view.id()):
            return
        self._next_initialize_views.append(view)

    def _open_pending_views(self) -> None:
        opening = list(self._next_initialize_views)
        self._next_initialize_views = []
        for view in opening:
            debug('opening after initialize', view.file_name())
            self._initialize_on_open(view)

    def _initialize_on_open(self, view: ViewLike) -> None:
        file_path = view.file_name() or ""

        if not self._workspace.includes_path(file_path):
            return

        def needed_configs(configs: 'List[ClientConfig]') -> 'List[ClientConfig]':
            new_configs = []
            for c in configs:
                if c.name not in self._sessions:
                    new_configs.append(c)
                else:
                    session = next((s for s in self._sessions[c.name] if s.handles_path(file_path)), None)
                    if session:
                        if session.state != ClientStates.READY:
                            debug('scheduling for delayed open, session {} not ready: {}'.format(c.name, file_path))
                            self._open_after_initialize(view)
                        else:
                            debug('found ready session {} for {}'.format(c.name, file_path))
                    else:
                        debug('path not in existing {} session: {}'.format(c.name, file_path))
                        new_configs.append(c)

            return new_configs

        # have all sessions for this document been started?
        with self._initialization_lock:
            new_configs = needed_configs(self._configs.syntax_configs(view, include_disabled=True))

            if any(new_configs):
                # TODO: cannot observe project setting changes
                # have to check project overrides every session request
                self.update_configs()

                startable_configs = needed_configs(self._configs.syntax_configs(view))

                for config in startable_configs:

                    debug("window {} requests {} for {}".format(self._window.id(), config.name, file_path))
                    self._start_client(config, file_path)

    def _start_client(self, config: ClientConfig, file_path: str) -> None:
        if not self._can_start_config(config.name, file_path):
            debug('Already starting on this window:', config.name)
            return

        if not self._handlers.on_start(config.name, self._window):
            return

        self._window.status_message("Starting " + config.name + "...")
        session = None  # type: Optional[Session]
        workspace_folders = sorted_workspace_folders(self._workspace.folders, file_path)
        try:
            session = self._start_session(
                self._window,                  # window
                workspace_folders,             # workspace_folders
                config,                        # config
                self._handle_pre_initialize,   # on_pre_initialize
                self._handle_post_initialize,  # on_post_initialize
                self._handle_post_exit,        # on_post_exit
                lambda msg: self._handle_stderr_log(config.name, msg))  # on_stderr_log
        except Exception as e:
            message = "\n\n".join([
                "Could not start {}",
                "{}",
                "Server will be disabled for this window"
            ]).format(config.name, str(e))

            self._configs.disable_temporarily(config.name)
            self._sublime.message_dialog(message)

        if session:
            debug("window {} added session {}".format(self._window.id(), config.name))
            self._sessions.setdefault(config.name, []).append(session)

    def _handle_message_request(self, params: dict, source: str, client: Client, request_id: Any) -> None:
        handler = MessageRequestHandler(self._window.active_view(), client, request_id, params, source)  # type: ignore
        handler.show()

    def restart_session(self, config_name: str) -> None:
        self._restarting = True
        self.documents.reset()
        self.end_config_sessions(config_name=config_name)

    def restart_sessions(self) -> None:
        self._restarting = True
        self.end_sessions()

    def end_sessions(self) -> None:
        self.documents.reset()
        for config_name in list(self._sessions):
            self.end_config_sessions(config_name)

    def end_config_sessions(self, config_name: str) -> None:
        config_sessions = self._sessions.pop(config_name, [])
        for session in config_sessions:
            debug("unloading session", config_name)
            session.end()

    def get_project_path(self, file_path: str) -> Optional[str]:
        candidate = None  # type: Optional[str]
        for folder in self._workspace.folders:
            if file_path.startswith(folder):
                if candidate is None or len(folder) > len(candidate):
                    candidate = folder
        return candidate

    def _apply_workspace_edit(self, params: Dict[str, Any], client: Client, request_id: int) -> None:
        edit = params.get('edit', dict())
        changes = parse_workspace_edit(edit)
        self._window.run_command('lsp_apply_workspace_edit', {'changes': changes})
        # TODO: We should ideally wait for all changes to have been applied.
        # This however seems overly complicated, because we have to bring along a string representation of the
        # client through the sublime-command invocations (as well as the request ID, but that is easy), and then
        # reconstruct/get the actual Client object back. Maybe we can (ab)use our homebrew event system for this?
        client.send_response(Response(request_id, {"applied": True}))

    def _payload_log_sink(self, message: str) -> None:
        self._sublime.set_timeout_async(lambda: self._handle_server_message(":", message), 0)

    def _handle_pre_initialize(self, session: Session) -> None:
        client = session.client
        client.set_crash_handler(lambda: self._handle_server_crash(session.config))
        client.set_error_display_handler(self._window.status_message)

        if self.server_panel_factory and isinstance(client.logger, SublimeLogger):
            client.logger.server_name = session.config.name
            client.logger.sink = self._payload_log_sink

        client.on_request(
            "window/showMessageRequest",
            lambda params, request_id: self._handle_message_request(params, session.config.name, client, request_id))

        client.on_notification(
            "window/showMessage",
            lambda params: self._handle_show_message(session.config.name, params))

        client.on_notification(
            "window/logMessage",
            lambda params: self._handle_log_message(session.config.name, params))

    def _handle_post_initialize(self, session: Session) -> None:

        # handle server requests and notifications
        session.on_request(
            "workspace/applyEdit",
            lambda params, request_id: self._apply_workspace_edit(params, session.client, request_id))

        session.on_request(
            "window/workDoneProgress/create",
            lambda params, request_id: self._receive_progress_token(params, session.client, request_id))

        session.on_notification(
            "textDocument/publishDiagnostics",
            lambda params: self.diagnostics.receive(session.config.name, params))

        session.on_notification(
            "$/progress",
            lambda params: self._handle_progress_notification(params))

        self._handlers.on_initialized(session.config.name, self._window, session.client)

        session.client.send_notification(Notification.initialized())

        document_sync = session.capabilities.get("textDocumentSync")
        if document_sync:
            self.documents.add_session(session)
        self._window.status_message("{} initialized".format(session.config.name))

        self._open_pending_views()

    def handle_view_closed(self, view: ViewLike) -> None:
        if view.file_name():
            if not self._is_closing:
                if not self._window.is_valid():
                    # try to detect close synchronously (for quitting)
                    self._handle_window_closed()
                else:
                    # in case the window is invalidated after the last view is closed
                    self._sublime.set_timeout_async(lambda: self._check_window_closed(), 100)

    def _check_window_closed(self) -> None:
        if not self._is_closing and not self._window.is_valid():
            self._handle_window_closed()

    def _receive_progress_token(self, params: Dict[str, Any], client: Client, request_id: Any) -> None:
        self._progress[params['token']] = dict()
        client.send_response(Response(request_id, None))

    def _handle_progress_notification(self, params: Dict[str, Any]) -> None:
        token = params['token']
        if token not in self._progress:
            debug('unknown $/progress token: {}'.format(token))
            return
        value = params['value']
        if value['kind'] == 'begin':
            self._progress[token]['title'] = value['title']  # mandatory
            self._progress[token]['message'] = value.get('message')  # optional
            self._window.status_message(self._progress_string(token, value))
        elif value['kind'] == 'report':
            self._window.status_message(self._progress_string(token, value))
        elif value['kind'] == 'end':
            if value.get('message'):
                status_msg = self._progress[token]['title'] + ': ' + value['message']
                self._window.status_message(status_msg)
            self._progress.pop(token, None)

    def _progress_string(self, token: Any, value: Dict[str, Any]) -> str:
        status_msg = self._progress[token]['title']
        progress_message = value.get('message')  # optional
        progress_percentage = value.get('percentage')  # optional
        if progress_message:
            self._progress[token]['message'] = progress_message
            status_msg += ': ' + progress_message
        elif self._progress[token]['message']:  # reuse last known message if not present
            status_msg += ': ' + self._progress[token]['message']
        if progress_percentage:
            fmt = ' ({:.1f}%)' if isinstance(progress_percentage, float) else ' ({}%)'
            status_msg += fmt.format(progress_percentage)
        return status_msg

    def _handle_window_closed(self) -> None:
        debug('window {} closed, ending sessions'.format(self._window.id()))
        self._is_closing = True
        self.end_sessions()

    def _handle_all_sessions_ended(self) -> None:
        debug('clients for window {} unloaded'.format(self._window.id()))
        if self._restarting:
            debug('window {} sessions unloaded - restarting'.format(self._window.id()))
            self.start_active_views()
        elif not self._window.is_valid():
            debug('window {} closed and sessions unloaded'.format(self._window.id()))
            if self._on_closed:
                self._on_closed()

    def _handle_post_exit(self, config_name: str) -> None:
        self.documents.remove_session(config_name)
        for view in self._window.views():
            file_name = view.file_name()
            if file_name:
                self.diagnostics.remove(file_name, config_name)

        debug("session", config_name, "ended")
        if not self._sessions:
            self._handle_all_sessions_ended()

    def _handle_server_crash(self, config: ClientConfig) -> None:
        msg = "Language server {} has crashed, do you want to restart it?".format(config.name)
        result = self._sublime.ok_cancel_dialog(msg, ok_title="Restart")
        if result == self._sublime.DIALOG_YES:
            self.restart_sessions()

    def _handle_server_message(self, name: str, message: str) -> None:
        if not self.server_panel_factory:
            return
        panel = self.server_panel_factory(self._window)
        if not panel:
            return debug("no server panel for window", self._window.id())
        panel.run_command("lsp_update_server_panel", {"prefix": name, "message": message})

    def _handle_log_message(self, name: str, params: Any) -> None:
        self._handle_server_message(name, extract_message(params))

    def _handle_stderr_log(self, name: str, message: str) -> None:
        if self._settings.log_stderr:
            self._handle_server_message(name, message)

    def _handle_show_message(self, name: str, params: Any) -> None:
        self._sublime.status_message("{}: {}".format(name, extract_message(params)))


class WindowRegistry(object):
    def __init__(self, configs: GlobalConfigs, documents: Any,
                 session_starter: Callable, sublime: Any, handler_dispatcher: LanguageHandlerListener) -> None:
        self._windows = {}  # type: Dict[int, WindowManager]
        self._configs = configs
        self._documents = documents
        self._session_starter = session_starter
        self._sublime = sublime
        self._handler_dispatcher = handler_dispatcher
        self._diagnostics_ui_class = None  # type: Optional[Callable]
        self._server_panel_factory = None  # type: Optional[Callable]
        self._settings = None  # type: Optional[Settings]

    def set_diagnostics_ui(self, ui_class: Any) -> None:
        self._diagnostics_ui_class = ui_class

    def set_server_panel_factory(self, factory: Callable) -> None:
        self._server_panel_factory = factory

    def set_settings_factory(self, settings: Settings) -> None:
        self._settings = settings

    def lookup(self, window: Any) -> WindowManager:
        state = self._windows.get(window.id())
        if state is None:
            if not self._settings:
                raise RuntimeError("no settings")
            workspace = ProjectFolders(window)
            window_configs = self._configs.for_window(window)
            window_documents = self._documents.for_window(window, workspace, window_configs)
            diagnostics_ui = self._diagnostics_ui_class(window,
                                                        window_documents) if self._diagnostics_ui_class else None
            state = WindowManager(
                window=window,
                workspace=workspace,
                settings=self._settings,
                configs=window_configs,
                documents=window_documents,
                diagnostics=DiagnosticsStorage(diagnostics_ui),
                session_starter=self._session_starter,
                sublime=self._sublime,
                handler_dispatcher=self._handler_dispatcher,
                on_closed=lambda: self._on_closed(window),
                server_panel_factory=self._server_panel_factory)
            self._windows[window.id()] = state
        return state

    def _on_closed(self, window: WindowLike) -> None:
        if window.id() in self._windows:
            del self._windows[window.id()]<|MERGE_RESOLUTION|>--- conflicted
+++ resolved
@@ -3,12 +3,7 @@
 from .logging import debug
 from .message_request_handler import MessageRequestHandler
 from .protocol import Notification, Response, TextDocumentSyncKindNone, TextDocumentSyncKindFull
-<<<<<<< HEAD
-from .rpc import Client
-from .rpc import SublimeLogger
-=======
 from .rpc import Client, SublimeLogger
->>>>>>> b23fa0ae
 from .sessions import Session
 from .types import ClientConfig
 from .types import ClientStates
